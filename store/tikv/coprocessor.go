// Copyright 2016 PingCAP, Inc.
//
// Licensed under the Apache License, Version 2.0 (the "License");
// you may not use this file except in compliance with the License.
// You may obtain a copy of the License at
//
//     http://www.apache.org/licenses/LICENSE-2.0
//
// Unless required by applicable law or agreed to in writing, software
// distributed under the License is distributed on an "AS IS" BASIS,
// See the License for the specific language governing permissions and
// limitations under the License.

package tikv

import (
	"bytes"
	"fmt"
	"sync"
	"time"

	"github.com/juju/errors"
	"github.com/ngaut/log"
	"github.com/pingcap/kvproto/pkg/coprocessor"
	"github.com/pingcap/tidb/kv"
	"github.com/pingcap/tidb/store/tikv/tikvrpc"
	"github.com/pingcap/tipb/go-tipb"
	goctx "golang.org/x/net/context"
)

// CopClient is coprocessor client.
type CopClient struct {
	store *tikvStore
}

// IsRequestTypeSupported checks whether reqType is supported.
func (c *CopClient) IsRequestTypeSupported(reqType, subType int64) bool {
	switch reqType {
	case kv.ReqTypeSelect, kv.ReqTypeIndex:
		switch subType {
		case kv.ReqSubTypeGroupBy, kv.ReqSubTypeBasic, kv.ReqSubTypeTopN:
			return true
		default:
			return supportExpr(tipb.ExprType(subType))
		}
	case kv.ReqTypeDAG:
		return c.store.mock
	}
	return false
}

func supportExpr(exprType tipb.ExprType) bool {
	switch exprType {
	case tipb.ExprType_Null, tipb.ExprType_Int64, tipb.ExprType_Uint64, tipb.ExprType_String, tipb.ExprType_Bytes,
		tipb.ExprType_MysqlDuration, tipb.ExprType_MysqlTime, tipb.ExprType_MysqlDecimal,
		tipb.ExprType_ColumnRef,
		tipb.ExprType_And, tipb.ExprType_Or,
		tipb.ExprType_LT, tipb.ExprType_LE, tipb.ExprType_EQ, tipb.ExprType_NE,
		tipb.ExprType_GE, tipb.ExprType_GT, tipb.ExprType_NullEQ,
		tipb.ExprType_In, tipb.ExprType_ValueList,
		tipb.ExprType_Like, tipb.ExprType_Not:
		return true
	case tipb.ExprType_Plus, tipb.ExprType_Div:
		return true
	case tipb.ExprType_Case, tipb.ExprType_If:
		return true
	case tipb.ExprType_Count, tipb.ExprType_First, tipb.ExprType_Max, tipb.ExprType_Min, tipb.ExprType_Sum, tipb.ExprType_Avg:
		return true
	case kv.ReqSubTypeDesc:
		return true
	default:
		return false
	}
}

// Send builds the request and gets the coprocessor iterator response.
func (c *CopClient) Send(ctx goctx.Context, req *kv.Request) kv.Response {
	coprocessorCounter.WithLabelValues("send").Inc()

	bo := NewBackoffer(copBuildTaskMaxBackoff, ctx)
	tasks, err := buildCopTasks(bo, c.store.regionCache, &copRanges{mid: req.KeyRanges}, req.Desc)
	if err != nil {
		return copErrorResponse{err}
	}
	it := &copIterator{
		store:       c.store,
		req:         req,
		concurrency: req.Concurrency,
		finished:    make(chan struct{}),
	}
	it.tasks = tasks
	if it.concurrency > len(tasks) {
		it.concurrency = len(tasks)
	}
	if it.concurrency < 1 {
		// Make sure that there is at least one worker.
		it.concurrency = 1
	}
	if !it.req.KeepOrder {
		it.respChan = make(chan copResponse, it.concurrency)
	}
	it.taskCh = make(chan *copTask, req.Concurrency)
	it.run(ctx)
	return it
}

// copTask contains a related Region and KeyRange for a kv.Request.
type copTask struct {
	region RegionVerID
	ranges *copRanges

	respChan  chan copResponse
	storeAddr string
}

func (r *copTask) String() string {
	return fmt.Sprintf("region(%d %d %d) ranges(%d) store(%s)",
		r.region.id, r.region.confVer, r.region.ver, r.ranges.len(), r.storeAddr)
}

// copRanges is like []kv.KeyRange, but may has extra elements at head/tail.
// It's for avoiding alloc big slice during build copTask.
type copRanges struct {
	first *kv.KeyRange
	mid   []kv.KeyRange
	last  *kv.KeyRange
}

func (r *copRanges) String() string {
	var s string
	r.do(func(ran *kv.KeyRange) {
		s += fmt.Sprintf("[%q, %q]", ran.StartKey, ran.EndKey)
	})
	return s
}

func (r *copRanges) len() int {
	var l int
	if r.first != nil {
		l++
	}
	l += len(r.mid)
	if r.last != nil {
		l++
	}
	return l
}

func (r *copRanges) at(i int) kv.KeyRange {
	if r.first != nil {
		if i == 0 {
			return *r.first
		}
		i--
	}
	if i < len(r.mid) {
		return r.mid[i]
	}
	return *r.last
}

func (r *copRanges) slice(from, to int) *copRanges {
	var ran copRanges
	if r.first != nil {
		if from == 0 && to > 0 {
			ran.first = r.first
		}
		if from > 0 {
			from--
		}
		if to > 0 {
			to--
		}
	}
	if to <= len(r.mid) {
		ran.mid = r.mid[from:to]
	} else {
		if from <= len(r.mid) {
			ran.mid = r.mid[from:]
		}
		if from < to {
			ran.last = r.last
		}
	}
	return &ran
}

func (r *copRanges) do(f func(ran *kv.KeyRange)) {
	if r.first != nil {
		f(r.first)
	}
	for _, ran := range r.mid {
		f(&ran)
	}
	if r.last != nil {
		f(r.last)
	}
}

func (r *copRanges) toPBRanges() []*coprocessor.KeyRange {
	ranges := make([]*coprocessor.KeyRange, 0, r.len())
	r.do(func(ran *kv.KeyRange) {
		ranges = append(ranges, &coprocessor.KeyRange{
			Start: ran.StartKey,
			End:   ran.EndKey,
		})
	})
	return ranges
}

func buildCopTasks(bo *Backoffer, cache *RegionCache, ranges *copRanges, desc bool) ([]*copTask, error) {
	coprocessorCounter.WithLabelValues("build_task").Inc()

	start := time.Now()
	rangesLen := ranges.len()

	var tasks []*copTask
	appendTask := func(region RegionVerID, ranges *copRanges) {
		tasks = append(tasks, &copTask{
			region:   region,
			ranges:   ranges,
			respChan: make(chan copResponse, 1),
		})
	}

	for ranges.len() > 0 {
		loc, err := cache.LocateKey(bo, ranges.at(0).StartKey)
		if err != nil {
			return nil, errors.Trace(err)
		}

		// Iterate to the first range that is not complete in the region.
		var i int
		for ; i < ranges.len(); i++ {
			r := ranges.at(i)
			if !(loc.Contains(r.EndKey) || bytes.Equal(loc.EndKey, r.EndKey)) {
				break
			}
		}
		// All rest ranges belong to the same region.
		if i == ranges.len() {
			appendTask(loc.Region, ranges)
			break
		}

		r := ranges.at(i)
		if loc.Contains(r.StartKey) {
			// Part of r is not in the region. We need to split it.
			taskRanges := ranges.slice(0, i)
			taskRanges.last = &kv.KeyRange{
				StartKey: r.StartKey,
				EndKey:   loc.EndKey,
			}
			appendTask(loc.Region, taskRanges)

			ranges = ranges.slice(i+1, ranges.len())
			ranges.first = &kv.KeyRange{
				StartKey: loc.EndKey,
				EndKey:   r.EndKey,
			}
		} else {
			// rs[i] is not in the region.
			appendTask(loc.Region, ranges.slice(0, i))
			ranges = ranges.slice(i, ranges.len())
		}
	}

	if desc {
		reverseTasks(tasks)
	}
	if elapsed := time.Since(start); elapsed > time.Millisecond*500 {
		log.Warnf("buildCopTasks takes too much time (%v), range len %v, task len %v", elapsed, rangesLen, len(tasks))
	}
	txnRegionsNumHistogram.WithLabelValues("coprocessor").Observe(float64(len(tasks)))
	return tasks, nil
}

func reverseTasks(tasks []*copTask) {
	for i := 0; i < len(tasks)/2; i++ {
		j := len(tasks) - i - 1
		tasks[i], tasks[j] = tasks[j], tasks[i]
	}
}

type copIterator struct {
	store       *tikvStore
	req         *kv.Request
	concurrency int
	finished    chan struct{}
	taskCh      chan *copTask

	// If keepOrder, results are stored in copTask.respChan, read them out one by one.
	tasks []*copTask
	curr  int

	// Otherwise, results are stored in respChan.
	respChan chan copResponse
	wg       sync.WaitGroup
}

type copResponse struct {
	*coprocessor.Response
	err error
}

const minLogCopTaskTime = 300 * time.Millisecond

// work is a worker function that get a copTask from channel, handle it and
// send the result back.
func (it *copIterator) work(ctx goctx.Context, taskCh <-chan *copTask) {
	defer it.wg.Done()
	for task := range taskCh {
		bo := NewBackoffer(copNextMaxBackoff, ctx)
		startTime := time.Now()
		resps := it.handleTask(bo, task)
		costTime := time.Since(startTime)
		if costTime > minLogCopTaskTime {
			log.Infof("[TIME_COP_TASK] %s%s %s", costTime, bo, task)
		}
		coprocessorHistogram.Observe(costTime.Seconds())
		if bo.totalSleep > 0 {
			backoffHistogram.Observe(float64(bo.totalSleep) / 1000)
		}
		var ch chan copResponse
		if !it.req.KeepOrder {
			ch = it.respChan
		} else {
			ch = task.respChan
		}

		for _, resp := range resps {
			select {
			case ch <- resp:
			case <-ctx.Done():
				return
			case <-it.finished:
				return
			}
		}
		if it.req.KeepOrder {
			close(ch)
		}
	}
}

func (it *copIterator) run(ctx goctx.Context) {
	it.wg.Add(it.concurrency)
	// Start it.concurrency number of workers to handle cop requests.
	for i := 0; i < it.concurrency; i++ {
		go func() {
			childCtx, cancel := goctx.WithCancel(ctx)
			defer cancel()
			it.work(childCtx, it.taskCh)
		}()
	}

	go func() {
		// Send tasks to feed the worker goroutines.
		childCtx, cancel := goctx.WithCancel(ctx)
		defer cancel()
		for _, t := range it.tasks {
			finished, canceled := it.sendToTaskCh(childCtx, t)
			if finished || canceled {
				break
			}
		}
		close(it.taskCh)

		// Wait for worker goroutines to exit.
		it.wg.Wait()
		if !it.req.KeepOrder {
			close(it.respChan)
		}
	}()
}

func (it *copIterator) sendToTaskCh(ctx goctx.Context, t *copTask) (finished bool, canceled bool) {
	select {
	case it.taskCh <- t:
	case <-it.finished:
		finished = true
	case <-ctx.Done():
		canceled = true
	}
	return
}

// Next returns next coprocessor result.
func (it *copIterator) Next() ([]byte, error) {
	coprocessorCounter.WithLabelValues("next").Inc()

	var (
		resp copResponse
		ok   bool
	)
	// If data order matters, response should be returned in the same order as copTask slice.
	// Otherwise all responses are returned from a single channel.
	if !it.req.KeepOrder {
		// Get next fetched resp from chan
		resp, ok = <-it.respChan
		if !ok {
			return nil, nil
		}
	} else {
		for {
			if it.curr >= len(it.tasks) {
				// Resp will be nil if iterator is finished.
				return nil, nil
			}
			task := it.tasks[it.curr]
			resp, ok = <-task.respChan
			if ok {
				break
			}
			// Switch to next task.
			it.curr++
		}
	}

	if resp.err != nil {
		return nil, errors.Trace(resp.err)
	}
	return resp.Data, nil
}

// handleTask handles single copTask.
func (it *copIterator) handleTask(bo *Backoffer, task *copTask) []copResponse {
	coprocessorCounter.WithLabelValues("handle_task").Inc()
	sender := NewRegionRequestSender(it.store.regionCache, it.store.client)
	for {
		select {
		case <-it.finished:
			return nil
		default:
		}

		req := &tikvrpc.Request{
			Type: tikvrpc.CmdCop,
			Cop: &coprocessor.Request{
				Tp:     it.req.Tp,
				Data:   it.req.Data,
				Ranges: task.ranges.toPBRanges(),
			},
		}
<<<<<<< HEAD
		resp, err := sender.SendReq(req, task.region, readTimeoutMedium)
=======
		resp, err := sender.SendCopReq(bo, req, task.region, readTimeoutMedium)
>>>>>>> 598b45a4
		if err != nil {
			return []copResponse{{err: errors.Trace(err)}}
		}
		if regionErr := resp.Cop.GetRegionError(); regionErr != nil {
			err = bo.Backoff(boRegionMiss, errors.New(regionErr.String()))
			if err != nil {
				return []copResponse{{err: errors.Trace(err)}}
			}
			return it.handleRegionErrorTask(bo, task)
		}
		if e := resp.Cop.GetLocked(); e != nil {
			log.Debugf("coprocessor encounters lock: %v", e)
			ok, err1 := it.store.lockResolver.ResolveLocks(bo, []*Lock{newLock(e)})
			if err1 != nil {
				return []copResponse{{err: errors.Trace(err1)}}
			}
			if !ok {
				err = bo.Backoff(boTxnLockFast, errors.New(e.String()))
				if err != nil {
					return []copResponse{{err: errors.Trace(err)}}
				}
			}
			continue
		}
		if e := resp.Cop.GetOtherError(); e != "" {
			err = errors.Errorf("other error: %s", e)
			log.Warnf("coprocessor err: %v", err)
			return []copResponse{{err: errors.Trace(err)}}
		}
		task.storeAddr = sender.storeAddr
		return []copResponse{{Response: resp.Cop}}
	}
}

// handleRegionErrorTask handles current task. It may be split into multiple tasks (in region split scenario).
func (it *copIterator) handleRegionErrorTask(bo *Backoffer, task *copTask) []copResponse {
	coprocessorCounter.WithLabelValues("rebuild_task").Inc()

	newTasks, err := buildCopTasks(bo, it.store.regionCache, task.ranges, it.req.Desc)
	if err != nil {
		return []copResponse{{err: errors.Trace(err)}}
	}
	if newTasks == nil {
		// TODO: check this, this should never happen.
		return nil
	}

	var ret []copResponse
	for _, t := range newTasks {
		resp := it.handleTask(bo, t)
		ret = append(ret, resp...)
	}
	return ret
}

func (it *copIterator) Close() error {
	close(it.finished)
	it.wg.Wait()
	return nil
}

// copErrorResponse returns error when calling Next()
type copErrorResponse struct{ error }

func (it copErrorResponse) Next() ([]byte, error) {
	return nil, it.error
}

func (it copErrorResponse) Close() error {
	return nil
}<|MERGE_RESOLUTION|>--- conflicted
+++ resolved
@@ -442,11 +442,7 @@
 				Ranges: task.ranges.toPBRanges(),
 			},
 		}
-<<<<<<< HEAD
-		resp, err := sender.SendReq(req, task.region, readTimeoutMedium)
-=======
-		resp, err := sender.SendCopReq(bo, req, task.region, readTimeoutMedium)
->>>>>>> 598b45a4
+		resp, err := sender.SendReq(bo, req, task.region, readTimeoutMedium)
 		if err != nil {
 			return []copResponse{{err: errors.Trace(err)}}
 		}
