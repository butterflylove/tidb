--- conflicted
+++ resolved
@@ -329,13 +329,6 @@
 	return &kvrpcpb.RawDeleteResponse{}
 }
 
-<<<<<<< HEAD
-func (h *rpcHandler) handleCopRequestNew(ctx goctx.Context, addr string, req *coprocessor.Request) (*coprocessor.Response, error) {
-	sel := new(tipb.SelectRequest)
-	err := proto.Unmarshal(req.Data, sel)
-	if err != nil {
-		return nil, errors.Trace(err)
-=======
 // extractExecutors extracts executors form select request.
 // It's removed when select request is replaced with DAG request.
 func extractExecutors(sel *tipb.SelectRequest) []*tipb.Executor {
@@ -343,7 +336,6 @@
 	if len(sel.OrderBy) > 0 && sel.OrderBy[0].Expr == nil {
 		desc = sel.OrderBy[0].Desc
 		sel.OrderBy = nil
->>>>>>> 2cce6080
 	}
 	var exec *tipb.Executor
 	var executors []*tipb.Executor
@@ -406,7 +398,7 @@
 }
 
 // SendCopReqNew sends a coprocessor request to mock cluster.
-func (c *RPCClient) SendCopReqNew(addr string, req *coprocessor.Request, timeout time.Duration) (*coprocessor.Response, error) {
+func (h *rpcHandler) handleCopRequestNew(ctx goctx.Context, addr string, req *coprocessor.Request) (*coprocessor.Response, error) {
 	sel := new(tipb.SelectRequest)
 	err := proto.Unmarshal(req.Data, sel)
 	if err != nil {
